# SE-elm-style

# Background

# Intent

# How to use it

# Contribute

# TODO
 - [ ] Form File button
 - Documentation (type that takes a label, description, code examples)

# Maybe TODO
 - [ ] Message (can be useful to insert into a product listing to announce stuff)
 - [ ] Modal card (do we need the card option?)
 - [ ] Box (different styling from Bulma?)
 - [ ] Card, or should be have Card and Box as one unified component?

<<<<<<< HEAD
 - [ ] Form File button
       https://dribbble.com/shots/1413804-Image-Uploading-Animation
       

 - [ ] Documentation (type that takes a label, description, code examples)
=======
# Done
>>>>>>> 4c33c185
 - [x] Columns (started in the columns-branch)
 - [x] Button states
    - [x] Fullwidth
    - [x] Disabled
    - [x] Static
 - [x] Level
 - [x] Form Radio button
 - [x] Form addons
    - [x] Field attached modifier (.has-addons)
    - [x] Control Expanded modifier
 - [x] Image (Picture) with support for different sizes and resolutions
 - [x] Dropdown
<<<<<<< HEAD
 - [-] Modal (To display enlarged product images)
    - [x] Modal (not card)

## Future TODOs
 - [ ] Box (different styling from Bulma?)
 - [ ] Card, or should be have Card and Box as one unified component?
 - [ ] Message (can be useful to insert into a product listing to announce stuff)
 - [ ] Modal card (do we need the card option?)
=======
 - [x] Modal (To display enlarged product images)
    - [x] Modal (not card)
>>>>>>> 4c33c185

# Describe intent with this library

Focus is on type checked and correct components, that why every component has it's own modifiers, no global "catch-all" kind of stuff.

Let these 2 mottos guide you:

 - "Don't make me think!" - Steve Krug (Me beeing the developer using this library)
 - "Let's go for the ambitious approach!" - Richard Feldman (Us beeing the developers working on this library)

A good example is the dropdown and table components where each content type has it's own (Opaque) Type and constructor function in order to force the developer to supply everything that is needed for the component to work properly.

Use https://github.com/Skinney/elm-git-install to utilize in application

# Setup npm script support in Windows
https://stackoverflow.com/questions/23243353/how-to-set-shell-for-npm-run-scripts-in-windows

https://github.com/lucamug/style-framework/blob/master/src/Framework.elm<|MERGE_RESOLUTION|>--- conflicted
+++ resolved
@@ -18,15 +18,7 @@
  - [ ] Box (different styling from Bulma?)
  - [ ] Card, or should be have Card and Box as one unified component?
 
-<<<<<<< HEAD
- - [ ] Form File button
-       https://dribbble.com/shots/1413804-Image-Uploading-Animation
-       
-
- - [ ] Documentation (type that takes a label, description, code examples)
-=======
 # Done
->>>>>>> 4c33c185
  - [x] Columns (started in the columns-branch)
  - [x] Button states
     - [x] Fullwidth
@@ -39,19 +31,8 @@
     - [x] Control Expanded modifier
  - [x] Image (Picture) with support for different sizes and resolutions
  - [x] Dropdown
-<<<<<<< HEAD
- - [-] Modal (To display enlarged product images)
-    - [x] Modal (not card)
-
-## Future TODOs
- - [ ] Box (different styling from Bulma?)
- - [ ] Card, or should be have Card and Box as one unified component?
- - [ ] Message (can be useful to insert into a product listing to announce stuff)
- - [ ] Modal card (do we need the card option?)
-=======
  - [x] Modal (To display enlarged product images)
     - [x] Modal (not card)
->>>>>>> 4c33c185
 
 # Describe intent with this library
 
