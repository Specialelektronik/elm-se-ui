--- conflicted
+++ resolved
@@ -83,13 +83,8 @@
                 )
             ]
         , section []
-<<<<<<< HEAD
-            [ container [ isFluid ]
+            [ container [ Container.Fluid ]
                 [ Title.title3 "Buttons"
-=======
-            [ container [ Container.Fluid ]
-                [ Title.title "Buttons"
->>>>>>> 4c33c185
                 , buttons []
                     [ button [ Buttons.Success ]
                         Nothing
@@ -118,13 +113,8 @@
                 ]
             ]
         , section []
-<<<<<<< HEAD
-            [ container [ isFluid ]
-                ([ Title.title3 "Form"
-=======
             [ container [ Container.Fluid ]
                 ([ Title.title "Form"
->>>>>>> 4c33c185
                  , field []
                     [ Form.label "Input"
                     , control False
@@ -155,13 +145,8 @@
                 )
             ]
         , section []
-<<<<<<< HEAD
-            [ container [ isFluid ]
-                [ Title.title3 "Field modifiers"
-=======
             [ container [ Container.Fluid ]
                 [ Title.title "Field modifiers"
->>>>>>> 4c33c185
                 , Title.title5 "Attached"
                 , field [ Form.Attached ]
                     [ control False
@@ -257,14 +242,8 @@
                 ]
             ]
         , section []
-<<<<<<< HEAD
-            [ container [ isFluid ]
+            [ container [ Container.Fluid ]
                 [ Title.title1 "Det här är en titel1"
-=======
-            [ container [ Container.Fluid ]
-                [ Title.title "Det här är en titel samma som title3"
-                , Title.title1 "Det här är en titel1"
->>>>>>> 4c33c185
                 , Title.title2 "Det här är en titel2"
                 , Title.title3 "Det här är en titel3"
                 , Title.title4 "Det här är en titel4"
@@ -315,13 +294,8 @@
                 ]
             ]
         , section []
-<<<<<<< HEAD
-            [ container [ isFluid ]
+            [ container [ Container.Fluid ]
                 [ Title.title3 "Ikoner"
-=======
-            [ container [ Container.Fluid ]
-                [ Title.title "Ikoner"
->>>>>>> 4c33c185
                 , p []
                     [ icon "home"
                     , text "Regular"
@@ -341,13 +315,8 @@
                 ]
             ]
         , section []
-<<<<<<< HEAD
-            [ container [ isFluid ]
+            [ container [ Container.Fluid ]
                 [ Title.title3 "Tags"
-=======
-            [ container [ Container.Fluid ]
-                [ Title.title "Tags"
->>>>>>> 4c33c185
                 , div []
                     (List.map (\( t, mods ) -> field [] [ tag mods t ])
                         [ ( "Tag label", [] )
@@ -398,13 +367,8 @@
                 ]
             ]
         , section []
-<<<<<<< HEAD
-            [ container [ isFluid ]
+            [ container [ Container.Fluid ]
                 [ Title.title3 "Breadcrumbs"
-=======
-            [ container [ Container.Fluid ]
-                [ Title.title "Breadcrumbs"
->>>>>>> 4c33c185
                 , breadcrumb
                     [ Breadcrumb.link "/"
                         [ icon "home"
@@ -423,13 +387,8 @@
                 ]
             ]
         , section []
-<<<<<<< HEAD
-            [ container [ isFluid ]
+            [ container [ Container.Fluid ]
                 [ Title.title3 "Tabs"
-=======
-            [ container [ Container.Fluid ]
-                [ Title.title "Tabs"
->>>>>>> 4c33c185
                 , tabs [ Tabs.Medium ]
                     [ Tabs.link False
                         "/"
@@ -452,13 +411,8 @@
                 ]
             ]
         , section []
-<<<<<<< HEAD
-            [ container [ isFluid ]
+            [ container [ Container.Fluid ]
                 [ Title.title3 "Modal"
-=======
-            [ container [ Container.Fluid ]
-                [ Title.title "Modal"
->>>>>>> 4c33c185
                 , button [ Buttons.Large, Buttons.Primary ]
                     (Just ToggleModal)
                     [ text "Show Modal"
@@ -466,13 +420,8 @@
                 ]
             ]
         , section []
-<<<<<<< HEAD
-            [ container [ isFluid ]
+            [ container [ Container.Fluid ]
                 [ Title.title3 "Image"
-=======
-            [ container [ Container.Fluid ]
-                [ Title.title "Image"
->>>>>>> 4c33c185
                 , image ( 640, 480 )
                     [ source "https://bulma.io/images/placeholders/640x480.png" 1
                     , source "https://bulma.io/images/placeholders/640x320.png" 2
@@ -480,13 +429,8 @@
                 ]
             ]
         , section []
-<<<<<<< HEAD
-            [ container [ isFluid ]
+            [ container [ Container.Fluid ]
                 [ Title.title3 "Level"
-=======
-            [ container [ Container.Fluid ]
-                [ Title.title "Level"
->>>>>>> 4c33c185
                 , level
                     [ item
                         [ p []
@@ -583,13 +527,8 @@
                 ]
             ]
         , section []
-<<<<<<< HEAD
-            [ container [ isFluid ]
+            [ container [ Container.Fluid ]
                 [ Title.title3 "Dropdown"
-=======
-            [ container [ Container.Fluid ]
-                [ Title.title "Dropdown"
->>>>>>> 4c33c185
                 , dropdown "dd1"
                     CloseDropdown
                     model.isDropdownOpen
@@ -607,21 +546,12 @@
                 ]
             ]
         , section []
-<<<<<<< HEAD
-            [ container [ isFluid ]
+            [ container [ Container.Fluid ]
                 [ Title.title3 "Empty section" ]
             ]
         , section []
-            [ container [ isFluid ]
+            [ container [ Container.Fluid ]
                 [ Title.title3 "Columns"
-=======
-            [ container [ Container.Fluid ]
-                [ Title.title "Empty section" ]
-            ]
-        , section []
-            [ container [ Container.Fluid ]
-                [ Title.title "Columns"
->>>>>>> 4c33c185
                 , content []
                     [ p []
                         [ text "Anytime a column contains the Mobile Size, the columns get the flex: display style"
@@ -654,13 +584,8 @@
                 ]
             ]
         , section []
-<<<<<<< HEAD
-            [ container [ isFluid ]
+            [ container [ Container.Fluid ]
                 [ Title.title3 ("Pagination (current page: " ++ String.fromInt model.page ++ ")")
-=======
-            [ container [ Container.Fluid ]
-                [ Title.title ("Pagination (current page: " ++ String.fromInt model.page ++ ")")
->>>>>>> 4c33c185
                 , content []
                     [ p []
                         [ text "Pagination"
