--- conflicted
+++ resolved
@@ -1,9 +1,6 @@
-<<<<<<< HEAD
-module SE.Framework.Colors exposing (background, backgroundActive, backgroundHover, base, black, border, callToAction, callToActionActive, callToActionHover, danger, dangerActive, dangerHover, dark, darker, darkest, info, infoActive, infoHover, light, lighter, lightest, link, linkActive, linkHover, primary, primaryActive, primaryHover, success, successActive, successHover, text, warning, warningActive, warningHover, white)
-=======
 module SE.Framework.Colors exposing
     ( white, lightest, lighter, light, base, dark, darker, darkest, black
-    , primary, primaryHover, primaryActive, link, linkHover, linkActive, info, infoHover, infoActive, success, successHover, successActive, warning, warningHover, warningActive, danger, dangerHover, dangerActive
+    , primary, primaryHover, primaryActive, link, linkHover, linkActive, info, infoHover, infoActive, success, successHover, successActive, warning, warningHover, warningActive, callToAction, callToActionHover, callToActionActive, danger, dangerHover, dangerActive
     , border, background, backgroundHover, backgroundActive, text
     )
 
@@ -15,14 +12,11 @@
 # Greys
 
 @docs white, lightest, lighter, light, base, dark, darker, darkest, black
->>>>>>> 4c33c185
 
 
 # Colors
 
-<<<<<<< HEAD
-=======
-@docs primary, primaryHover, primaryActive, link, linkHover, linkActive, info, infoHover, infoActive, success, successHover, successActive, warning, warningHover, warningActive, danger, dangerHover, dangerActive
+@docs primary, primaryHover, primaryActive, link, linkHover, linkActive, info, infoHover, infoActive, success, successHover, successActive, warning, warningHover, warningActive, callToAction, callToActionHover, callToActionActive, danger, dangerHover, dangerActive
 
 
 # Derived colors
@@ -36,7 +30,6 @@
 
 {-| White, mostly used as background
 -}
->>>>>>> 4c33c185
 white : Css.Color
 white =
     Css.rgb 255 255 255
@@ -206,26 +199,29 @@
     Css.rgb 255 211 36
 
 
-<<<<<<< HEAD
+{-| Orange call to action, in example a buy button
+-}
 callToAction : Css.Color
 callToAction =
     Css.rgb 239 142 0
 
 
+{-| The color used when call to action is hovered.
+-}
 callToActionHover : Css.Color
 callToActionHover =
     Css.rgb 226 134 0
 
 
+{-| The color used when call to action is "active" (i.e. clicked).
+-}
 callToActionActive : Css.Color
 callToActionActive =
     Css.rgb 214 127 0
 
 
-=======
 {-| A red hue indicating an error.
 -}
->>>>>>> 4c33c185
 danger : Css.Color
 danger =
     Css.rgb 255 56 96
