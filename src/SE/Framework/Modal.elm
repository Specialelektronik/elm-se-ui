--- conflicted
+++ resolved
@@ -1,7 +1,5 @@
 module SE.Framework.Modal exposing (modal)
 
-<<<<<<< HEAD
-=======
 {-| Bulmas modal component
 see <https://bulma.io/documentation/components/modal/>
 
@@ -12,7 +10,6 @@
 
 -}
 
->>>>>>> 4c33c185
 import Css exposing (Style, absolute, auto, calc, center, column, fixed, hidden, int, minus, none, pct, px, relative, rgba, vh, zero)
 import Html.Styled exposing (Html, styled, text)
 import Html.Styled.Events exposing (onClick)
