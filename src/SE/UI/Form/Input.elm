module SE.UI.Form.Input exposing
    ( text, textarea, select, Option, checkbox, radio, CheckboxLabel, number, date, email, password, tel, toHtml
    , withTrigger, Trigger(..)
<<<<<<< HEAD
    , withPlaceholder, withName, withRequired, withDisabled, withReadonly, withStep, withRange, withRows, withMinDate, withMaxDate, withNewPassword, withValue
=======
    , withPlaceholder, withName, withRequired, withDisabled, withReadonly, withStep, withRange, withRows, withMinDate, withMaxDate, withNewPassword, withCustomLabel
>>>>>>> 32d196bf
    , withModifier, withModifiers, Modifier(..)
    , inputStyle
    )

{-| Essentially all input elements except buttons


# With\* pattern (pron. With start pattern)

The inspiration to this module and its API comes from Brian Hicks talk about Robot Buttons from Mars (<https://youtu.be/PDyWP-0H4Zo?t=1467>). (Please view the entire talk).

Example:

    Input.text (\input -> TriggerMsgWithInputString input) inputStringValue
        |> Input.withPlaceholder "A placeholder to explain this input"
        |> Input.withModifier Input.Primary
        |> Input.toHtml

@docs text, textarea, select, Option, checkbox, radio, CheckboxLabel, number, date, email, password, tel, toHtml


# Triggers

Traditionally, Elm apps use [`onInput`](https://package.elm-lang.org/packages/elm/html/latest/Html-Events#onInput) to drive form interactions. Sometimes though, we need to wait for the use to be done modifying the input before we can take action on it. The range filter inputs are an exceptional example of this since we do not want to alter the search result when the user adjust the price range. We should only update the query once the user have decided on an acceptable price range.

To allow the programmer to specify _when_ a message should trigger, the inputs have a `Trigger` type which can take either `OnInput` or `OnChange`. `OnChange` (usually) triggers once the user leaves the input.

@docs withTrigger, Trigger


# With\*

<<<<<<< HEAD
@docs withPlaceholder, withName, withRequired, withDisabled, withReadonly, withStep, withRange, withRows, withMinDate, withMaxDate, withNewPassword, withValue
=======
@docs withPlaceholder, withName, withRequired, withDisabled, withReadonly, withStep, withRange, withRows, withMinDate, withMaxDate, withNewPassword, withCustomLabel
>>>>>>> 32d196bf


## Modifiers

@docs withModifier, withModifiers, Modifier


# Styles

@docs inputStyle

-}

import Css exposing (Style, active, block, center, em, focus, hover, initial, inlineBlock, none, pct, pointer, pseudoClass, pseudoElement, px, vertical, zero)
import Css.Global exposing (withAttribute)
import Html.Styled as Html exposing (Attribute, Html, styled)
import Html.Styled.Attributes as Attributes
import Html.Styled.Events as Events exposing (onInput)
import SE.UI.Colors as Colors
import SE.UI.Control as Control exposing (controlStyle)
import SE.UI.Icon.V2 as Icon
import SE.UI.Utils as Utils
import Svg.Styled.Attributes exposing (height, width)


type Input msg
    = Text (InputRecord msg)
    | Number (NumberRecord (InputRecord msg))
    | Textarea (TextareaRecord (InputRecord msg))
    | Date (DateRecord (InputRecord msg))
    | Password (PasswordRecord (InputRecord msg))
    | Select (SelectRecord msg)
    | Button ButtonType (CheckboxRecord msg)
    | Email (InputRecord msg)
    | Tel (InputRecord msg)


type ButtonType
    = Checkbox
    | Radio


{-| Available triggers
-}
type Trigger
    = OnInput
    | OnChange


type alias InputRecord msg =
    { value : String
    , placeholder : String
    , modifiers : List Modifier
    , msg : String -> msg
    , trigger : Trigger
    , required : Bool
    , disabled : Bool
    , readonly : Bool
    , name : String
    }


{-| Number field has range and step as well
-}
type alias NumberRecord a =
    { a
        | range : Maybe ( Float, Float )
        , step : Maybe Float
    }


{-| Date field has min and max
-}
type alias DateRecord a =
    { a
        | min : String
        , max : String
    }


{-| Password fields has an autocomplete property that can hint at the browser what kind is password field it is. That way the browser can suggest new passwords or the current password depending on the situation.
-}
type alias PasswordRecord a =
    { a
        | autocomplete : PasswordAutocomplete
    }


{-| See <https://developer.mozilla.org/en-US/docs/Web/HTML/Element/input/password#Allowing_autocomplete>
-}
type PasswordAutocomplete
    = Current
    | New


{-| Textareas also need a rows attribute
-}
type alias TextareaRecord a =
    { a
        | rows : Int
    }


{-| Selects also need a rows attribute
-}
type alias SelectRecord msg =
    { value : String
    , placeholder : String
    , modifiers : List Modifier
    , msg : String -> msg
    , options : List Option
    , required : Bool
    , disabled : Bool
    , readonly : Bool
    , name : String
    }


{-| label and value properties for the <option> tag
-}
type alias Option =
    { label : String
    , value : String
    }


type alias CheckboxRecord msg =
    { label : CheckboxLabel
    , msg : msg
    , checked : Bool
    , modifiers : List Modifier
    , required : Bool
    , disabled : Bool
    , readonly : Bool
    , name : String
    , value : String
    }


{-| Style checkbox and radio labels.
Each checkbox and radio is encapsulated in a label element with default styling. If you want to include anything else than a simple String label, use Custom and include styling to determine how the label show align your content. Preferably `Css.alignItems`.
-}
type CheckboxLabel
    = Simple String
    | Custom (List Style) (List (Html Never))


{-| Available input modifiers
-}
type
    Modifier
    -- Colors
    = Primary
    | Danger
      -- Size
    | Size Control.Size
      -- State
    | Loading
    | Static



-- INPUT


{-| `input.input`
-}
text : (String -> msg) -> String -> Input msg
text msg value =
    Text
        { value = value
        , placeholder = ""
        , modifiers = []
        , msg = msg
        , trigger = OnChange
        , required = False
        , disabled = False
        , readonly = False
        , name = ""
        }



-- TEXTAREA


{-| `textarea.textarea`
-}
textarea : (String -> msg) -> String -> Input msg
textarea msg value =
    Textarea
        { value = value
        , placeholder = ""
        , modifiers = []
        , msg = msg
        , trigger = OnChange
        , rows = 0
        , required = False
        , disabled = False
        , readonly = False
        , name = ""
        }



-- SELECT


{-| `select` with input styling

`is-multiple` and `is-rounded` not supported

-}
select : (String -> msg) -> List Option -> String -> Input msg
select msg options value =
    Select
        { value = value
        , placeholder = ""
        , modifiers = []
        , msg = msg
        , options = options
        , required = False
        , disabled = False
        , readonly = False
        , name = ""
        }


option : String -> Option -> Html msg
option val o =
    Html.option
        [ Attributes.value o.value
        , Attributes.selected
            (o.value == val)
        ]
        [ Html.text o.label ]



-- CHECKBOX


{-| The checkbox depart from Bulma to get a "better looking" checkbox.
-}
checkbox : msg -> String -> Bool -> Input msg
checkbox msg label checked =
    Button Checkbox
        { label = Simple label
        , msg = msg
        , checked = checked
        , modifiers = []
        , required = False
        , disabled = False
        , readonly = False
        , name = ""
        , value = ""
        }



-- RADIO


{-| The radio depart from Bulma to get a "better looking" radio.
-}
radio : msg -> String -> Bool -> Input msg
radio msg label checked =
    Button Radio
        { label = Simple label
        , msg = msg
        , checked = checked
        , modifiers = []
        , required = False
        , disabled = False
        , readonly = False
        , name = ""
        , value = ""
        }


{-| `input[type="number"].input`

onChange is the default trigger

-}
number : (String -> msg) -> String -> Input msg
number msg value =
    Number
        { value = value
        , placeholder = ""
        , modifiers = []
        , msg = msg
        , trigger = OnChange
        , range = Nothing
        , step = Nothing
        , required = False
        , disabled = False
        , readonly = False
        , name = ""
        }


{-| `input[type="date"].input`
-}
date : (String -> msg) -> String -> Input msg
date msg value =
    Date
        { value = value
        , placeholder = ""
        , modifiers = []
        , msg = msg
        , trigger = OnChange
        , min = ""
        , max = ""
        , required = False
        , disabled = False
        , readonly = False
        , name = ""
        }


{-| `input[type="email"].input`
-}
email : (String -> msg) -> String -> Input msg
email msg value =
    Email
        { value = value
        , placeholder = ""
        , modifiers = []
        , msg = msg
        , trigger = OnChange
        , required = False
        , disabled = False
        , readonly = False
        , name = ""
        }


{-| `input[type="tel"].input`
-}
tel : (String -> msg) -> String -> Input msg
tel msg value =
    Tel
        { value = value
        , placeholder = ""
        , modifiers = []
        , msg = msg
        , trigger = OnChange
        , required = False
        , disabled = False
        , readonly = False
        , name = ""
        }


{-| `input[type="password"].input`
-}
password : (String -> msg) -> String -> Input msg
password msg value =
    Password
        { value = value
        , placeholder = ""
        , modifiers = []
        , msg = msg
        , trigger = OnChange
        , autocomplete = Current
        , required = False
        , disabled = False
        , readonly = False
        , name = ""
        }


passwordAutocompleteToString : PasswordAutocomplete -> String
passwordAutocompleteToString a =
    case a of
        Current ->
            "current-password"

        New ->
            "new-password"


extractControlSize : List Modifier -> Control.Size
extractControlSize mods =
    List.foldl
        (\m init ->
            case m of
                Size s ->
                    s

                _ ->
                    init
        )
        Control.Regular
        mods


placeholder : List Style -> Style
placeholder c =
    Css.batch
        [ pseudoElement "placeholder" c
        , pseudoElement "-webkit-input-placeholder" c
        , pseudoElement "-ms-input-placeholder" c
        ]



-- TO HTML


{-| Turn the Input into Html

Use it in the end of a pipeline, see the example at the top.

-}
toHtml : Input msg -> Html msg
toHtml input_ =
    case input_ of
        Text rec ->
            generalToHtml "text" rec

        Number rec ->
            numberToHtml rec

        Textarea rec ->
            textareaToHtml rec

        Date rec ->
            dateToHtml rec

        Email rec ->
            generalToHtml "email" rec

        Tel rec ->
            generalToHtml "tel" rec

        Select rec ->
            selectToHtml rec

        Password rec ->
            passwordToHtml rec

        Button type_ rec ->
            buttonToHtml type_ rec


generalToHtml : String -> InputRecord msg -> Html msg
generalToHtml type_ rec =
    styled Html.input
        (inputStyle rec.modifiers)
        (Attributes.type_ type_
            :: initAttributes rec
            |> noneEmptyAttribute Attributes.placeholder rec.placeholder
        )
        []


numberToHtml : NumberRecord (InputRecord msg) -> Html msg
numberToHtml rec =
    let
        attrs =
            Attributes.type_ "number"
                :: initAttributes rec
                |> maybeAttribute (Tuple.first >> String.fromFloat >> Attributes.min) rec.range
                |> maybeAttribute (Tuple.second >> String.fromFloat >> Attributes.max) rec.range
                |> maybeAttribute (String.fromFloat >> Attributes.step) rec.step
                |> noneEmptyAttribute Attributes.placeholder rec.placeholder
    in
    styled Html.input
        (inputStyle rec.modifiers)
        attrs
        []


textareaToHtml : TextareaRecord (InputRecord msg) -> Html msg
textareaToHtml rec =
    let
        attrs =
            Attributes.rows rec.rows
                :: initAttributes rec
                |> noneEmptyAttribute Attributes.placeholder rec.placeholder
    in
    styled Html.textarea
        (textareaStyle rec.modifiers)
        attrs
        []


dateToHtml : DateRecord (InputRecord msg) -> Html msg
dateToHtml rec =
    let
        attrs =
            initAttributes rec
                ++ [ Attributes.pattern "(((2000|2400|2800|(19|2[0-9](0[48]|[2468][048]|[13579][26])))-02-29)|(((19|2[0-9])[0-9]{2})-02-(0[1-9]|1[0-9]|2[0-8]))|(((19|2[0-9])[0-9]{2})-(0[13578]|10|12)-(0[1-9]|[12][0-9]|3[01]))|(((19|2[0-9])[0-9]{2})-(0[469]|11)-(0[1-9]|[12][0-9]|30)))" -- Pattern is for backward compatibility, leap year validation https://stackoverflow.com/a/55025950
                   , Attributes.type_ "date"
                   ]
                |> noneEmptyAttribute Attributes.min rec.min
                |> noneEmptyAttribute Attributes.max rec.max
                |> noneEmptyAttribute Attributes.placeholder rec.placeholder
    in
    styled Html.input
        (inputStyle rec.modifiers)
        attrs
        []


{-| New select element based on <https://www.filamentgroup.com/lab/select-css.html>
-}
selectToHtml : SelectRecord msg -> Html msg
selectToHtml rec =
    styled Html.select
        (selectStyle rec.modifiers)
        ([ Utils.onChange rec.msg
         ]
            |> boolAttribute Attributes.required rec.required
            |> boolAttribute Attributes.disabled rec.disabled
            |> boolAttribute Attributes.readonly rec.readonly
            |> noneEmptyAttribute Attributes.name rec.name
        )
        (option rec.value { label = rec.placeholder, value = "" } :: List.map (option rec.value) rec.options)


passwordToHtml : PasswordRecord (InputRecord msg) -> Html msg
passwordToHtml rec =
    let
        attrs =
            Attributes.type_ "password"
                :: Attributes.attribute "autocomplete" (passwordAutocompleteToString rec.autocomplete)
                :: initAttributes rec
                |> noneEmptyAttribute Attributes.placeholder rec.placeholder
    in
    styled Html.input
        (inputStyle rec.modifiers)
        attrs
        []


buttonToHtml : ButtonType -> CheckboxRecord msg -> Html msg
buttonToHtml buttonType rec =
    let
        isLoading =
            List.member Loading rec.modifiers

        isDisabled =
            isLoading || rec.disabled

        { type_, bg, radius } =
            case buttonType of
                Checkbox ->
                    { type_ = "checkbox", bg = Icon.tick, radius = Css.borderRadius (Css.em 0.25) }

                Radio ->
                    { type_ = "radio", bg = Icon.circle, radius = Css.borderRadius (Css.pct 100) }

        cursor =
            if isDisabled then
                Css.notAllowed

            else
                Css.pointer

        labelStyles =
            case rec.label of
                Simple _ ->
                    [ Css.alignItems Css.center ]

                Custom styles _ ->
                    styles

        loadingStyles =
            if isLoading then
                [ Css.pointerEvents none
                , Css.after
                    [ Utils.loader
                    , Utils.centerEm 1 1
                    ]
                , Css.checked
                    [ Css.backgroundImage Css.none
                    ]
                ]

            else
                []
    in
    styled Html.label
        ([ Css.display Css.inlineFlex
         , Css.property "gap" "0.5em"
         , Css.cursor cursor
         , Css.marginLeft (Css.rem 0.5)
         , Css.firstChild [ Css.marginLeft Css.zero ]
         ]
            ++ labelStyles
        )
        []
        [ styled Html.input
            (inputStyle rec.modifiers
                ++ [ Css.property "-webkit-print-color-adjust" "exact"
                   , Css.property "color-adjust" "exact"
                   , Css.display Css.inlineBlock
                   , Css.backgroundOrigin Css.borderBox
                   , Css.property "-webkit-user-select" "none"
                   , Css.property "-moz-user-select" "none"
                   , Css.property "-ms-user-select" "none"
                   , Css.property "user-select" "none"
                   , Css.flexShrink Css.zero
                   , Css.height (Css.em 1)
                   , Css.width (Css.em 1)
                   , Css.cursor cursor
                   , Css.color (buttonColor rec.modifiers |> Colors.toCss)
                   , Colors.backgroundColor Colors.background
                   , radius
                   , Css.padding Css.zero
                   , Css.checked
                        [ Css.backgroundImage (Css.url ("\"" ++ bg ++ "\""))
                        , Css.borderColor Css.transparent
                        , Css.backgroundColor Css.currentColor
                        , Css.backgroundSize2 (Css.pct 100) (Css.pct 100)
                        , Css.backgroundPosition Css.center
                        , Css.backgroundRepeat Css.noRepeat
                        ]
                   , Css.disabled
                        [ Css.opacity (Css.num 0.7)
                        ]
                   ]
                ++ loadingStyles
            )
            ([ Attributes.type_ type_, Utils.onChange (always rec.msg) ]
                |> boolAttribute Attributes.checked rec.checked
                |> boolAttribute Attributes.required rec.required
                |> boolAttribute Attributes.disabled isDisabled
                |> boolAttribute Attributes.readonly rec.readonly
                |> noneEmptyAttribute Attributes.name rec.name
                |> noneEmptyAttribute Attributes.value rec.value
            )
            []
        , Html.map never (checkboxLabelToHtml rec.label)
        ]


checkboxLabelToHtml : CheckboxLabel -> Html Never
checkboxLabelToHtml label =
    case label of
        Simple str ->
            Html.text str

        Custom _ kids ->
            Html.div [] kids


buttonColor : List Modifier -> Colors.Hsla
buttonColor mods =
    List.foldl
        (\m carry ->
            case m of
                Primary ->
                    Colors.primary

                Danger ->
                    Colors.danger

                _ ->
                    carry
        )
        Colors.link
        mods



-- WITH STAR


{-| Add the name attribute to the input
-}
withName : String -> Input msg -> Input msg
withName name_ input =
    case input of
        Text rec ->
            Text { rec | name = name_ }

        Number rec ->
            Number { rec | name = name_ }

        Textarea rec ->
            Textarea { rec | name = name_ }

        Date rec ->
            Date { rec | name = name_ }

        Password rec ->
            Password { rec | name = name_ }

        Select rec ->
            Select { rec | name = name_ }

        Email rec ->
            Email { rec | name = name_ }

        Tel rec ->
            Tel { rec | name = name_ }

        Button type_ rec ->
            Button type_ { rec | name = name_ }


{-| Add value to checkbox and radio buttons

It's very unlikely that you will need this function since the value attribute is not normally needed for checkboxes and radios in Elm forms.

Note: All other inputs have other way to populate the value attribute and this function will be ignore by other inputs.

-}
withValue : String -> Input msg -> Input msg
withValue value_ input =
    case input of
        Button type_ rec ->
            Button type_ { rec | value = value_ }

        _ ->
            input


{-| Add placeholder to the input

Note: The checkbox and radio input does not have a placeholder so they will ignore calls to this function

-}
withPlaceholder : String -> Input msg -> Input msg
withPlaceholder placeholder_ input =
    case input of
        Text rec ->
            Text { rec | placeholder = placeholder_ }

        Number rec ->
            Number { rec | placeholder = placeholder_ }

        Textarea rec ->
            Textarea { rec | placeholder = placeholder_ }

        Date rec ->
            Date { rec | placeholder = placeholder_ }

        Password rec ->
            Password { rec | placeholder = placeholder_ }

        Select rec ->
            Select { rec | placeholder = placeholder_ }

        Email rec ->
            Email { rec | placeholder = placeholder_ }

        Tel rec ->
            Tel { rec | placeholder = placeholder_ }

        Button _ _ ->
            input


{-| Change the trigger of the input

Note: The checkbox, radio and select input will ignore calls to this function since they can only the onChange trigger

-}
withTrigger : Trigger -> Input msg -> Input msg
withTrigger trigger input =
    case input of
        Text rec ->
            Text { rec | trigger = trigger }

        Number rec ->
            Number { rec | trigger = trigger }

        Textarea rec ->
            Textarea { rec | trigger = trigger }

        Date rec ->
            Date { rec | trigger = trigger }

        Password rec ->
            Password { rec | trigger = trigger }

        Email rec ->
            Email { rec | trigger = trigger }

        Tel rec ->
            Tel { rec | trigger = trigger }

        Button _ _ ->
            input

        Select _ ->
            input


{-| Add required to the input
-}
withRequired : Input msg -> Input msg
withRequired input =
    case input of
        Text rec ->
            Text { rec | required = True }

        Number rec ->
            Number { rec | required = True }

        Textarea rec ->
            Textarea { rec | required = True }

        Date rec ->
            Date { rec | required = True }

        Password rec ->
            Password { rec | required = True }

        Select rec ->
            Select { rec | required = True }

        Email rec ->
            Email { rec | required = True }

        Tel rec ->
            Tel { rec | required = True }

        Button type_ rec ->
            Button type_ { rec | required = True }


{-| Add disabled to the input
-}
withDisabled : Input msg -> Input msg
withDisabled input =
    case input of
        Text rec ->
            Text { rec | disabled = True }

        Number rec ->
            Number { rec | disabled = True }

        Textarea rec ->
            Textarea { rec | disabled = True }

        Date rec ->
            Date { rec | disabled = True }

        Password rec ->
            Password { rec | disabled = True }

        Select rec ->
            Select { rec | disabled = True }

        Email rec ->
            Email { rec | disabled = True }

        Tel rec ->
            Tel { rec | disabled = True }

        Button type_ rec ->
            Button type_ { rec | disabled = True }


{-| Add readonly to the input
-}
withReadonly : Input msg -> Input msg
withReadonly input =
    case input of
        Text rec ->
            Text { rec | readonly = True }

        Number rec ->
            Number { rec | readonly = True }

        Textarea rec ->
            Textarea { rec | readonly = True }

        Date rec ->
            Date { rec | readonly = True }

        Password rec ->
            Password { rec | readonly = True }

        Select rec ->
            Select { rec | readonly = True }

        Email rec ->
            Email { rec | readonly = True }

        Tel rec ->
            Tel { rec | readonly = True }

        Button type_ rec ->
            Button type_ { rec | readonly = True }


{-| Add min and max to a number input. All other input types will ignore this function
-}
withRange : ( Float, Float ) -> Input msg -> Input msg
withRange range input =
    case input of
        Number rec ->
            let
                ( min, max ) =
                    ( Basics.min (Tuple.first range) (Tuple.second range)
                    , Basics.max (Tuple.first range) (Tuple.second range)
                    )
            in
            Number { rec | range = Just ( min, max ) }

        _ ->
            input


{-| Add step to a number input. All other input types will ignore this function
-}
withStep : Float -> Input msg -> Input msg
withStep step input =
    case input of
        Number rec ->
            Number { rec | step = Just step }

        _ ->
            input


{-| Add rows a textarea input. All other input types will ignore this function
-}
withRows : Int -> Input msg -> Input msg
withRows rows input =
    case input of
        Textarea rec ->
            Textarea { rec | rows = rows }

        _ ->
            input


{-| Add max date to a date input. All other input types will ignore this function
-}
withMaxDate : String -> Input msg -> Input msg
withMaxDate max input =
    case input of
        Date rec ->
            Date { rec | max = max }

        _ ->
            input


{-| Add min date to a date input. All other input types will ignore this function
-}
withMinDate : String -> Input msg -> Input msg
withMinDate min input =
    case input of
        Date rec ->
            Date { rec | min = min }

        _ ->
            input


{-| Add autocomplete = new-password to password input
-}
withNewPassword : Input msg -> Input msg
withNewPassword input =
    case input of
        Password rec ->
            Password { rec | autocomplete = New }

        _ ->
            input


{-| Add a `Modifier` to an input.

Please review the Modifier documentation for further information.

-}
withModifier : Modifier -> Input msg -> Input msg
withModifier mod input =
    let
        newRec rec =
            { rec | modifiers = mod :: rec.modifiers }
    in
    case input of
        Text rec ->
            Text (newRec rec)

        Number rec ->
            Number (newRec rec)

        Textarea rec ->
            Textarea (newRec rec)

        Date rec ->
            Date (newRec rec)

        Password rec ->
            Password (newRec rec)

        Select rec ->
            Select (newRec rec)

        Email rec ->
            Email (newRec rec)

        Tel rec ->
            Tel (newRec rec)

        Button type_ rec ->
            Button type_ (newRec rec)


{-| Add (not replace) multiple `Modifier` to an input.

Please review the Modifier documentation for further information.

-}
withModifiers : List Modifier -> Input msg -> Input msg
withModifiers mods input =
    let
        newRec rec =
            { rec | modifiers = mods ++ rec.modifiers }
    in
    case input of
        Text rec ->
            Text (newRec rec)

        Number rec ->
            Number (newRec rec)

        Textarea rec ->
            Textarea (newRec rec)

        Date rec ->
            Date (newRec rec)

        Password rec ->
            Password (newRec rec)

        Select rec ->
            Select (newRec rec)

        Email rec ->
            Email (newRec rec)

        Tel rec ->
            Tel (newRec rec)

        Button type_ rec ->
            Button type_ (newRec rec)


{-| A custom checkbox label gives you control over the label and the placement. Include multi line labels with bold styling or any other styling you'd like. The label cannot have any click behaviour since the label itself will check/uncheck the checkbox if clicked. The first argument is given to `Css.alignItems`, possible values are Css.center, Css.baseline, Css.flexStart etc.
-}
withCustomLabel : List Style -> List (Html Never) -> Input msg -> Input msg
withCustomLabel styles kids input =
    case input of
        Button type_ rec ->
            Button type_ { rec | label = Custom styles kids }

        _ ->
            input


triggerToAttribute : Trigger -> (String -> msg) -> Attribute msg
triggerToAttribute trigger =
    case trigger of
        OnInput ->
            Events.onInput

        OnChange ->
            Utils.onChange


maybeAttribute : (a -> Attribute msg) -> Maybe a -> List (Attribute msg) -> List (Attribute msg)
maybeAttribute attrFn maybeAttr attrs =
    case maybeAttr of
        Just val ->
            attrFn val :: attrs

        Nothing ->
            attrs


noneEmptyAttribute : (String -> Attribute msg) -> String -> List (Attribute msg) -> List (Attribute msg)
noneEmptyAttribute attrFn val attrs =
    if val /= "" then
        attrFn val :: attrs

    else
        attrs


boolAttribute : (Bool -> Attribute msg) -> Bool -> List (Attribute msg) -> List (Attribute msg)
boolAttribute attrFn val attrs =
    attrFn val :: attrs


initAttributes :
    { a
        | trigger : Trigger
        , msg : String -> msg
        , value : String
        , required : Bool
        , disabled : Bool
        , readonly : Bool
        , name : String
    }
    -> List (Attribute msg)
initAttributes { trigger, msg, value, required, disabled, readonly, name } =
    [ triggerToAttribute trigger msg
    , Attributes.value value
    ]
        |> boolAttribute Attributes.required required
        |> boolAttribute Attributes.disabled disabled
        |> boolAttribute Attributes.readonly readonly
        |> noneEmptyAttribute Attributes.name name



-- STYLE


{-| Use this if you need a custom input with our styling
-}
inputStyle : List Modifier -> List Style
inputStyle mods =
    let
        size =
            extractControlSize mods
    in
    [ controlStyle size
    , Colors.borderColor Colors.border
    , Colors.color Colors.darker
    , Css.maxWidth (pct 100)
    , Css.width (pct 100)
    , Css.property "box-shadow" "inset 0px 1px 2px rgba(0, 0, 0, 0.05)"
    , placeholder
        [ Colors.color Colors.base
        ]
    , hover
        [ Colors.borderColor (Colors.border |> Colors.hover)
        ]
    , focus
        [ Colors.borderColor Colors.link
        , Css.property "box-shadow" "inset 0px 1px 2px rgba(0, 0, 0, 0.05), 0 0 0 0.125em rgba(50,115,220, 0.25)"
        ]
    , active
        [ Colors.borderColor Colors.link
        , Css.property "box-shadow" "inset 0px 1px 2px rgba(0, 0, 0, 0.05), 0 0 0 0.125em rgba(50,115,220, 0.25)"
        ]
    ]
        ++ List.map inputModifierStyle mods


inputModifierStyle : Modifier -> Style
inputModifierStyle modifier =
    let
        style color prop =
            Css.batch
                [ Colors.borderColor color
                , focus [ prop, Colors.borderColor (color |> Colors.active) ]
                , active [ prop, Colors.borderColor (color |> Colors.active) ]
                , hover [ Colors.borderColor (color |> Colors.hover) ]
                ]
    in
    case modifier of
        Primary ->
            style Colors.primary (Css.property "box-shadow" "0 0 0 0.125em rgba(53, 157, 55, 0.25)")

        Danger ->
            style Colors.danger (Css.property "box-shadow" "0 0 0 0.125em rgba(255,56,96, 0.25)")

        Size _ ->
            Css.batch []

        Loading ->
            Css.batch []

        Static ->
            Css.batch []


textareaStyle : List Modifier -> List Style
textareaStyle mods =
    inputStyle mods
        ++ [ Css.display block
           , Css.maxWidth (pct 100)
           , Css.minWidth (pct 100)
           , Css.padding (em 0.625)
           , Css.resize vertical
           , pseudoClass "not([rows])"
                [ Css.maxHeight (px 600)
                , Css.minHeight (px 120)
                ]
           , withAttribute "rows"
                [ Css.height initial
                ]
           ]


selectStyle : List Modifier -> List Style
selectStyle mods =
    inputStyle mods
        ++ [ Css.fontSize (Css.px 16)
           , Css.cursor pointer
           , Css.outline none
           , Colors.backgroundColor Colors.white
           , Css.property "background-image" ("url(\"" ++ Icon.toDataUri Icon.angleDown ++ "\"), linear-gradient(to bottom, hsla(0, 0%, 96%, 1) 0%,hsla(0, 0%, 96%, 1) 100%)")
           , Css.property "background-repeat" "no-repeat, repeat"
           , Css.property "background-position" "right 0.75em top 50%, 0, 0"
           , Css.property "background-size" "0.75em auto, 100%"
           , Css.property "box-shadow" "none"
           , pseudoElement "ms-expand" [ Css.display none ]
           , Css.important (Css.property "padding-right" "calc(2.25em - 1px)")

           --border: 1px solid #aaa;
           -- box-shadow: 0 1px 0 1px rgba(0,0,0,.04);
           ]<|MERGE_RESOLUTION|>--- conflicted
+++ resolved
@@ -1,11 +1,7 @@
 module SE.UI.Form.Input exposing
     ( text, textarea, select, Option, checkbox, radio, CheckboxLabel, number, date, email, password, tel, toHtml
     , withTrigger, Trigger(..)
-<<<<<<< HEAD
-    , withPlaceholder, withName, withRequired, withDisabled, withReadonly, withStep, withRange, withRows, withMinDate, withMaxDate, withNewPassword, withValue
-=======
-    , withPlaceholder, withName, withRequired, withDisabled, withReadonly, withStep, withRange, withRows, withMinDate, withMaxDate, withNewPassword, withCustomLabel
->>>>>>> 32d196bf
+    , withPlaceholder, withName, withRequired, withDisabled, withReadonly, withStep, withRange, withRows, withMinDate, withMaxDate, withNewPassword, withCustomLabel, withValue
     , withModifier, withModifiers, Modifier(..)
     , inputStyle
     )
@@ -38,11 +34,7 @@
 
 # With\*
 
-<<<<<<< HEAD
-@docs withPlaceholder, withName, withRequired, withDisabled, withReadonly, withStep, withRange, withRows, withMinDate, withMaxDate, withNewPassword, withValue
-=======
-@docs withPlaceholder, withName, withRequired, withDisabled, withReadonly, withStep, withRange, withRows, withMinDate, withMaxDate, withNewPassword, withCustomLabel
->>>>>>> 32d196bf
+@docs withPlaceholder, withName, withRequired, withDisabled, withReadonly, withStep, withRange, withRows, withMinDate, withMaxDate, withNewPassword, withCustomLabel, withValue
 
 
 ## Modifiers
